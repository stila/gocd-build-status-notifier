--- conflicted
+++ resolved
@@ -63,13 +63,8 @@
         implementation group: 'org.apache.commons', name: 'commons-lang3', version: '3.12.0'
 
         testImplementation 'cd.go.plugin:go-plugin-api:21.4.0'
-<<<<<<< HEAD
         testImplementation 'org.mockito:mockito-core:4.6.1'
-        testImplementation group: 'org.assertj', name: 'assertj-core', version: '3.22.0'
-=======
-        testImplementation 'org.mockito:mockito-core:4.5.1'
         testImplementation group: 'org.assertj', name: 'assertj-core', version: '3.23.1'
->>>>>>> b97a4455
         testImplementation group: 'org.junit.jupiter', name: 'junit-jupiter-api', version: '5.8.2'
         testRuntimeOnly group: 'org.junit.jupiter', name: 'junit-jupiter-engine', version: '5.8.2'
     }
